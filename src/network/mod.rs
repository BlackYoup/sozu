--- conflicted
+++ resolved
@@ -4,197 +4,6 @@
 pub mod http;
 pub mod tls;
 
-<<<<<<< HEAD
-#[cfg(feature = "splice")]
-mod splice;
-
-#[derive(Debug)]
-pub enum TcpProxyOrder {
-  Command(Command),
-  Stop
-}
-
-#[derive(Debug)]
-pub enum ServerMessage {
-  AddedTcpFront,
-  RemovedTcpFront,
-  AddedInstance,
-  RemovedInstance,
-  Stopped
-}
-
-#[cfg(not(feature = "splice"))]
-struct Client {
-  sock:           TcpStream,
-  backend:        TcpStream,
-  front_buf:      Option<ByteBuf>,
-  front_mut_buf:  Option<MutByteBuf>,
-  back_buf:       Option<ByteBuf>,
-  back_mut_buf:   Option<MutByteBuf>,
-  token:          Option<Token>,
-  backend_token:  Option<Token>,
-  back_interest:  EventSet,
-  front_interest: EventSet,
-  rx_count:       usize,
-  tx_count:       usize
-}
-
-#[cfg(feature = "splice")]
-struct Client {
-  sock:           TcpStream,
-  backend:        TcpStream,
-  pipe_in:        splice::Pipe,
-  pipe_out:       splice::Pipe,
-  data_in:        bool,
-  data_out:       bool,
-  token:          Option<Token>,
-  backend_token:  Option<Token>,
-  back_interest:  EventSet,
-  front_interest: EventSet,
-  rx_count:       usize,
-  tx_count:       usize
-}
-
-#[cfg(not(feature = "splice"))]
-impl Client {
-  fn new(sock: TcpStream, backend: TcpStream) -> Option<Client> {
-    Some(Client {
-      sock:           sock,
-      backend:        backend,
-      front_buf:      None,
-      front_mut_buf:  Some(ByteBuf::mut_with_capacity(2048)),
-      back_buf:       None,
-      back_mut_buf:   Some(ByteBuf::mut_with_capacity(2048)),
-      token:          None,
-      backend_token:  None,
-      back_interest:  EventSet::all(),
-      front_interest: EventSet::all(),
-      rx_count:       0,
-      tx_count:       0
-    })
-  }
-
-  pub fn set_tokens(&mut self, token: Token, backend: Token) {
-    self.token         = Some(token);
-    self.backend_token = Some(backend);
-  }
-
-  fn writable(&mut self, event_loop: &mut EventLoop<Server>) -> io::Result<()> {
-    //println!("in writable()");
-    if let Some(mut buf) = self.back_buf.take() {
-      //println!("in writable 2: back_buf contains {} bytes", buf.remaining());
-
-      match self.sock.try_write_buf(&mut buf) {
-        Ok(None) => {
-          println!("client flushing buf; WOULDBLOCK");
-
-          self.back_buf = Some(buf);
-          self.front_interest.insert(EventSet::writable());
-        }
-        Ok(Some(r)) => {
-          //FIXME what happens if not everything was written?
-          //println!("FRONT [{}<-{}]: wrote {} bytes", self.token.unwrap().as_usize(), self.backend_token.unwrap().as_usize(), r);
-
-          self.back_mut_buf = Some(buf.flip());
-          self.tx_count = self.tx_count + r;
-
-          //self.front_interest.insert(EventSet::readable());
-          self.front_interest.remove(EventSet::writable());
-          self.back_interest.insert(EventSet::readable());
-        }
-        Err(e) =>  println!("not implemented; client err={:?}", e),
-      }
-    }
-    event_loop.reregister(&self.backend, self.backend_token.unwrap(), self.back_interest, PollOpt::edge() | PollOpt::oneshot());
-    event_loop.reregister(&self.sock, self.token.unwrap(), self.front_interest, PollOpt::edge() | PollOpt::oneshot());
-    Ok(())
-  }
-
-  fn readable(&mut self, event_loop: &mut EventLoop<Server>) -> io::Result<()> {
-    let mut buf = self.front_mut_buf.take().unwrap();
-    //println!("in readable(): front_mut_buf contains {} bytes", buf.remaining());
-
-    match self.sock.try_read_buf(&mut buf) {
-      Ok(None) => {
-        println!("We just got readable, but were unable to read from the socket?");
-      }
-      Ok(Some(r)) => {
-        //println!("FRONT [{}->{}]: read {} bytes", self.token.unwrap().as_usize(), self.backend_token.unwrap().as_usize(), r);
-        self.front_interest.remove(EventSet::readable());
-        self.back_interest.insert(EventSet::writable());
-        self.rx_count = self.rx_count + r;
-        // prepare to provide this to writable
-        self.front_buf = Some(buf.flip());
-      }
-      Err(e) => {
-        println!("not implemented; client err={:?}", e);
-        //self.front_interest.remove(EventSet::readable());
-      }
-    };
-
-    event_loop.reregister(&self.backend, self.backend_token.unwrap(), self.back_interest, PollOpt::edge() | PollOpt::oneshot());
-    event_loop.reregister(&self.sock, self.token.unwrap(), self.front_interest, PollOpt::edge() | PollOpt::oneshot());
-    Ok(())
-  }
-
-  fn back_writable(&mut self, event_loop: &mut EventLoop<Server>) -> io::Result<()> {
-    if let Some(mut buf) = self.front_buf.take() {
-      //println!("in back_writable 2: front_buf contains {} bytes", buf.remaining());
-
-      match self.backend.try_write_buf(&mut buf) {
-        Ok(None) => {
-          println!("client flushing buf; WOULDBLOCK");
-
-          self.front_buf = Some(buf);
-          self.back_interest.insert(EventSet::writable());
-        }
-        Ok(Some(r)) => {
-          //FIXME what happens if not everything was written?
-          //println!("BACK  [{}->{}]: wrote {} bytes", self.token.unwrap().as_usize(), self.backend_token.unwrap().as_usize(), r);
-
-          self.front_mut_buf = Some(buf.flip());
-
-          self.front_interest.insert(EventSet::readable());
-          self.back_interest.remove(EventSet::writable());
-          self.back_interest.insert(EventSet::readable());
-        }
-        Err(e) =>  println!("not implemented; client err={:?}", e),
-      }
-    }
-    event_loop.reregister(&self.backend, self.backend_token.unwrap(), self.back_interest, PollOpt::edge() | PollOpt::oneshot());
-    event_loop.reregister(&self.sock, self.token.unwrap(), self.front_interest, PollOpt::edge() | PollOpt::oneshot());
-    Ok(())
-  }
-
-  fn back_readable(&mut self, event_loop: &mut EventLoop<Server>) -> io::Result<()> {
-    let mut buf = self.back_mut_buf.take().unwrap();
-    //println!("in back_readable(): back_mut_buf contains {} bytes", buf.remaining());
-
-    match self.backend.try_read_buf(&mut buf) {
-      Ok(None) => {
-        println!("We just got readable, but were unable to read from the socket?");
-      }
-      Ok(Some(r)) => {
-        //println!("BACK  [{}<-{}]: read {} bytes", self.token.unwrap().as_usize(), self.backend_token.unwrap().as_usize(), r);
-        self.back_interest.remove(EventSet::readable());
-        self.front_interest.insert(EventSet::writable());
-        // prepare to provide this to writable
-        self.back_buf = Some(buf.flip());
-      }
-      Err(e) => {
-        println!("not implemented; client err={:?}", e);
-        //self.interest.remove(EventSet::readable());
-      }
-    };
-
-    event_loop.reregister(&self.backend, self.backend_token.unwrap(), self.back_interest, PollOpt::edge() | PollOpt::oneshot());
-    event_loop.reregister(&self.sock, self.token.unwrap(), self.front_interest, PollOpt::edge() | PollOpt::oneshot());
-    Ok(())
-  }
-}
-=======
->>>>>>> b59ee8ef
-
 #[cfg(feature = "splice")]
 mod splice;
 
