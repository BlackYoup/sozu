--- conflicted
+++ resolved
@@ -15,23 +15,13 @@
 
 use std::sync::mpsc::{channel};
 use std::thread;
-<<<<<<< HEAD
-
-=======
->>>>>>> b59ee8ef
 use messages::Topic;
 use bus::Message;
 
 fn main() {
   let bus_tx = bus::start_bus();
-<<<<<<< HEAD
-  let (sender, _) = channel::<network::ServerMessage>();
-  let (tx, jg) = network::start_listener(10, 500, sender);
-
-=======
   let (sender, _) = channel::<network::http::ServerMessage>();
   let (tx, jg) = network::http::start_listener("127.0.0.1:8080".parse().unwrap(), 10, 500, sender);
->>>>>>> b59ee8ef
 
   let (http_proxy_conf_input,http_proxy_conf_listener) = channel();
   let _ = bus_tx.send(Message::Subscribe(Topic::HttpProxyConfig, http_proxy_conf_input));
@@ -44,13 +34,9 @@
     thread::spawn(move || {
       loop {
         if let Ok(Message::Msg(command)) = http_proxy_conf_listener.recv() {
-<<<<<<< HEAD
-          let _ = tx.send(network::TcpProxyOrder::Command(command));
-=======
           if let Err(e) = tx.send(network::http::HttpProxyOrder::Command(command)) {
             println!("Error sending HttpProxyOrder: {:?}", e);
           }
->>>>>>> b59ee8ef
         }
       }
     });
